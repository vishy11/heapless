--- conflicted
+++ resolved
@@ -42,15 +42,12 @@
 - Added `Deque::{swap, swap_unchecked, swap_remove_front, swap_remove_back}`.
 - Make `String::from_utf8_unchecked` const.
 - Implemented `PartialEq` and `Eq` for `Deque`.
-<<<<<<< HEAD
 - Added `alloc` feature to enable `alloc`-Vec interoperability.
 - Added `TryFrom<alloc::vec::Vec>` impl for `Vec`.
 - Added `TryFrom<Vec>` impl for `alloc::vec::Vec`.
-=======
 - Added `truncate` to `IndexMap`.
 - Added `get_index` and `get_index_mut` to `IndexMap`.
 - Added `String::uDisplay`.
->>>>>>> b6c07392
 
 ### Changed
 
